--- conflicted
+++ resolved
@@ -502,7 +502,6 @@
 func resourceAwsLbTargetGroupDelete(d *schema.ResourceData, meta interface{}) error {
 	elbconn := meta.(*AWSClient).elbv2conn
 
-<<<<<<< HEAD
 	if d.Get("force_destroy").(bool) || true { // TODO remove `|| true` if this gets submitted as a PR
 		err := deleteAwsLbTargetGroupRules(elbconn, d.Id())
 
@@ -511,10 +510,7 @@
 		}
 	}
 
-	_, err := elbconn.DeleteTargetGroup(&elbv2.DeleteTargetGroupInput{
-=======
 	input := &elbv2.DeleteTargetGroupInput{
->>>>>>> 2ac9bfc6
 		TargetGroupArn: aws.String(d.Id()),
 	}
 
