package aws

import (
	"bytes"
	"fmt"
	"log"

	"github.com/hashicorp/terraform/helper/hashcode"
	"github.com/hashicorp/terraform/helper/mutexkv"
	"github.com/hashicorp/terraform/helper/schema"
	"github.com/hashicorp/terraform/terraform"
	homedir "github.com/mitchellh/go-homedir"
)

// Provider returns a terraform.ResourceProvider.
func Provider() terraform.ResourceProvider {
	// TODO: Move the validation to this, requires conditional schemas
	// TODO: Move the configuration to this, requires validation

	// The actual provider
	return &schema.Provider{
		Schema: map[string]*schema.Schema{
			"access_key": {
				Type:        schema.TypeString,
				Optional:    true,
				Default:     "",
				Description: descriptions["access_key"],
			},

			"secret_key": {
				Type:        schema.TypeString,
				Optional:    true,
				Default:     "",
				Description: descriptions["secret_key"],
			},

			"profile": {
				Type:        schema.TypeString,
				Optional:    true,
				Default:     "",
				Description: descriptions["profile"],
			},

			"assume_role": assumeRoleSchema(),

			"shared_credentials_file": {
				Type:        schema.TypeString,
				Optional:    true,
				Default:     "",
				Description: descriptions["shared_credentials_file"],
			},

			"token": {
				Type:        schema.TypeString,
				Optional:    true,
				Default:     "",
				Description: descriptions["token"],
			},

			"region": {
				Type:     schema.TypeString,
				Required: true,
				DefaultFunc: schema.MultiEnvDefaultFunc([]string{
					"AWS_REGION",
					"AWS_DEFAULT_REGION",
				}, nil),
				Description:  descriptions["region"],
				InputDefault: "us-east-1",
			},

			"max_retries": {
				Type:        schema.TypeInt,
				Optional:    true,
				Default:     25,
				Description: descriptions["max_retries"],
			},

			"allowed_account_ids": {
				Type:          schema.TypeSet,
				Elem:          &schema.Schema{Type: schema.TypeString},
				Optional:      true,
				ConflictsWith: []string{"forbidden_account_ids"},
				Set:           schema.HashString,
			},

			"forbidden_account_ids": {
				Type:          schema.TypeSet,
				Elem:          &schema.Schema{Type: schema.TypeString},
				Optional:      true,
				ConflictsWith: []string{"allowed_account_ids"},
				Set:           schema.HashString,
			},

			"dynamodb_endpoint": {
				Type:        schema.TypeString,
				Optional:    true,
				Default:     "",
				Description: descriptions["dynamodb_endpoint"],
				Removed:     "Use `dynamodb` inside `endpoints` block instead",
			},

			"kinesis_endpoint": {
				Type:        schema.TypeString,
				Optional:    true,
				Default:     "",
				Description: descriptions["kinesis_endpoint"],
				Removed:     "Use `kinesis` inside `endpoints` block instead",
			},

			"endpoints": endpointsSchema(),

			"insecure": {
				Type:        schema.TypeBool,
				Optional:    true,
				Default:     false,
				Description: descriptions["insecure"],
			},

			"skip_credentials_validation": {
				Type:        schema.TypeBool,
				Optional:    true,
				Default:     false,
				Description: descriptions["skip_credentials_validation"],
			},

			"skip_get_ec2_platforms": {
				Type:        schema.TypeBool,
				Optional:    true,
				Default:     false,
				Description: descriptions["skip_get_ec2_platforms"],
			},

			"skip_region_validation": {
				Type:        schema.TypeBool,
				Optional:    true,
				Default:     false,
				Description: descriptions["skip_region_validation"],
			},

			"skip_requesting_account_id": {
				Type:        schema.TypeBool,
				Optional:    true,
				Default:     false,
				Description: descriptions["skip_requesting_account_id"],
			},

			"skip_metadata_api_check": {
				Type:        schema.TypeBool,
				Optional:    true,
				Default:     false,
				Description: descriptions["skip_metadata_api_check"],
			},

			"s3_force_path_style": {
				Type:        schema.TypeBool,
				Optional:    true,
				Default:     false,
				Description: descriptions["s3_force_path_style"],
			},
		},

		DataSourcesMap: map[string]*schema.Resource{
			"aws_acm_certificate":                  dataSourceAwsAcmCertificate(),
			"aws_acmpca_certificate_authority":     dataSourceAwsAcmpcaCertificateAuthority(),
			"aws_ami":                              dataSourceAwsAmi(),
			"aws_ami_ids":                          dataSourceAwsAmiIds(),
			"aws_api_gateway_resource":             dataSourceAwsApiGatewayResource(),
			"aws_api_gateway_rest_api":             dataSourceAwsApiGatewayRestApi(),
			"aws_arn":                              dataSourceAwsArn(),
			"aws_autoscaling_groups":               dataSourceAwsAutoscalingGroups(),
			"aws_availability_zone":                dataSourceAwsAvailabilityZone(),
			"aws_availability_zones":               dataSourceAwsAvailabilityZones(),
			"aws_batch_compute_environment":        dataSourceAwsBatchComputeEnvironment(),
			"aws_batch_job_queue":                  dataSourceAwsBatchJobQueue(),
			"aws_billing_service_account":          dataSourceAwsBillingServiceAccount(),
			"aws_caller_identity":                  dataSourceAwsCallerIdentity(),
			"aws_canonical_user_id":                dataSourceAwsCanonicalUserId(),
			"aws_cloudformation_export":            dataSourceAwsCloudFormationExport(),
			"aws_cloudformation_stack":             dataSourceAwsCloudFormationStack(),
			"aws_cloudhsm_v2_cluster":              dataSourceCloudHsm2Cluster(),
			"aws_cloudtrail_service_account":       dataSourceAwsCloudTrailServiceAccount(),
			"aws_cloudwatch_log_group":             dataSourceAwsCloudwatchLogGroup(),
			"aws_cognito_user_pools":               dataSourceAwsCognitoUserPools(),
			"aws_codecommit_repository":            dataSourceAwsCodeCommitRepository(),
			"aws_db_cluster_snapshot":              dataSourceAwsDbClusterSnapshot(),
			"aws_db_event_categories":              dataSourceAwsDbEventCategories(),
			"aws_db_instance":                      dataSourceAwsDbInstance(),
			"aws_db_snapshot":                      dataSourceAwsDbSnapshot(),
			"aws_dx_gateway":                       dataSourceAwsDxGateway(),
			"aws_dynamodb_table":                   dataSourceAwsDynamoDbTable(),
			"aws_ebs_snapshot":                     dataSourceAwsEbsSnapshot(),
			"aws_ebs_snapshot_ids":                 dataSourceAwsEbsSnapshotIds(),
			"aws_ebs_volume":                       dataSourceAwsEbsVolume(),
			"aws_ecr_repository":                   dataSourceAwsEcrRepository(),
			"aws_ecs_cluster":                      dataSourceAwsEcsCluster(),
			"aws_ecs_container_definition":         dataSourceAwsEcsContainerDefinition(),
			"aws_ecs_service":                      dataSourceAwsEcsService(),
			"aws_ecs_task_definition":              dataSourceAwsEcsTaskDefinition(),
			"aws_efs_file_system":                  dataSourceAwsEfsFileSystem(),
			"aws_efs_mount_target":                 dataSourceAwsEfsMountTarget(),
			"aws_eip":                              dataSourceAwsEip(),
			"aws_eks_cluster":                      dataSourceAwsEksCluster(),
			"aws_elastic_beanstalk_hosted_zone":    dataSourceAwsElasticBeanstalkHostedZone(),
			"aws_elastic_beanstalk_solution_stack": dataSourceAwsElasticBeanstalkSolutionStack(),
			"aws_elasticache_cluster":              dataSourceAwsElastiCacheCluster(),
			"aws_elb":                              dataSourceAwsElb(),
			"aws_elasticache_replication_group":    dataSourceAwsElasticacheReplicationGroup(),
			"aws_elb_hosted_zone_id":               dataSourceAwsElbHostedZoneId(),
			"aws_elb_service_account":              dataSourceAwsElbServiceAccount(),
			"aws_glue_script":                      dataSourceAwsGlueScript(),
			"aws_iam_account_alias":                dataSourceAwsIamAccountAlias(),
			"aws_iam_group":                        dataSourceAwsIAMGroup(),
			"aws_iam_instance_profile":             dataSourceAwsIAMInstanceProfile(),
			"aws_iam_policy":                       dataSourceAwsIAMPolicy(),
			"aws_iam_policy_document":              dataSourceAwsIamPolicyDocument(),
			"aws_iam_role":                         dataSourceAwsIAMRole(),
			"aws_iam_server_certificate":           dataSourceAwsIAMServerCertificate(),
			"aws_iam_user":                         dataSourceAwsIAMUser(),
			"aws_internet_gateway":                 dataSourceAwsInternetGateway(),
			"aws_iot_endpoint":                     dataSourceAwsIotEndpoint(),
			"aws_inspector_rules_packages":         dataSourceAwsInspectorRulesPackages(),
			"aws_instance":                         dataSourceAwsInstance(),
			"aws_instances":                        dataSourceAwsInstances(),
			"aws_ip_ranges":                        dataSourceAwsIPRanges(),
			"aws_kinesis_stream":                   dataSourceAwsKinesisStream(),
			"aws_kms_alias":                        dataSourceAwsKmsAlias(),
			"aws_kms_ciphertext":                   dataSourceAwsKmsCiphertext(),
			"aws_kms_key":                          dataSourceAwsKmsKey(),
			"aws_kms_secret":                       dataSourceAwsKmsSecret(),
			"aws_kms_secrets":                      dataSourceAwsKmsSecrets(),
			"aws_lambda_function":                  dataSourceAwsLambdaFunction(),
			"aws_lambda_invocation":                dataSourceAwsLambdaInvocation(),
			"aws_launch_configuration":             dataSourceAwsLaunchConfiguration(),
			"aws_launch_template":                  dataSourceAwsLaunchTemplate(),
			"aws_mq_broker":                        dataSourceAwsMqBroker(),
			"aws_nat_gateway":                      dataSourceAwsNatGateway(),
			"aws_network_acls":                     dataSourceAwsNetworkAcls(),
			"aws_network_interface":                dataSourceAwsNetworkInterface(),
			"aws_network_interfaces":               dataSourceAwsNetworkInterfaces(),
			"aws_partition":                        dataSourceAwsPartition(),
			"aws_prefix_list":                      dataSourceAwsPrefixList(),
			"aws_pricing_product":                  dataSourceAwsPricingProduct(),
			"aws_rds_cluster":                      dataSourceAwsRdsCluster(),
			"aws_redshift_cluster":                 dataSourceAwsRedshiftCluster(),
			"aws_redshift_service_account":         dataSourceAwsRedshiftServiceAccount(),
			"aws_region":                           dataSourceAwsRegion(),
			"aws_route":                            dataSourceAwsRoute(),
			"aws_route_table":                      dataSourceAwsRouteTable(),
			"aws_route_tables":                     dataSourceAwsRouteTables(),
			"aws_route53_zone":                     dataSourceAwsRoute53Zone(),
			"aws_s3_bucket":                        dataSourceAwsS3Bucket(),
			"aws_s3_bucket_object":                 dataSourceAwsS3BucketObject(),
			"aws_secretsmanager_secret":            dataSourceAwsSecretsManagerSecret(),
			"aws_secretsmanager_secret_version":    dataSourceAwsSecretsManagerSecretVersion(),
			"aws_sns_topic":                        dataSourceAwsSnsTopic(),
			"aws_sqs_queue":                        dataSourceAwsSqsQueue(),
			"aws_ssm_parameter":                    dataSourceAwsSsmParameter(),
			"aws_storagegateway_local_disk":        dataSourceAwsStorageGatewayLocalDisk(),
			"aws_subnet":                           dataSourceAwsSubnet(),
			"aws_subnet_ids":                       dataSourceAwsSubnetIDs(),
			"aws_vpcs":                             dataSourceAwsVpcs(),
			"aws_security_group":                   dataSourceAwsSecurityGroup(),
			"aws_security_groups":                  dataSourceAwsSecurityGroups(),
			"aws_vpc":                              dataSourceAwsVpc(),
			"aws_vpc_dhcp_options":                 dataSourceAwsVpcDhcpOptions(),
			"aws_vpc_endpoint":                     dataSourceAwsVpcEndpoint(),
			"aws_vpc_endpoint_service":             dataSourceAwsVpcEndpointService(),
			"aws_vpc_peering_connection":           dataSourceAwsVpcPeeringConnection(),
			"aws_vpn_gateway":                      dataSourceAwsVpnGateway(),
			"aws_workspaces_bundle":                dataSourceAwsWorkspaceBundle(),

			// Adding the Aliases for the ALB -> LB Rename
			"aws_lb":               dataSourceAwsLb(),
			"aws_alb":              dataSourceAwsLb(),
			"aws_lb_listener":      dataSourceAwsLbListener(),
			"aws_alb_listener":     dataSourceAwsLbListener(),
			"aws_lb_target_group":  dataSourceAwsLbTargetGroup(),
			"aws_alb_target_group": dataSourceAwsLbTargetGroup(),
		},

		ResourcesMap: map[string]*schema.Resource{
			"aws_acm_certificate":                              resourceAwsAcmCertificate(),
			"aws_acm_certificate_validation":                   resourceAwsAcmCertificateValidation(),
			"aws_acmpca_certificate_authority":                 resourceAwsAcmpcaCertificateAuthority(),
			"aws_ami":                                          resourceAwsAmi(),
			"aws_ami_copy":                                     resourceAwsAmiCopy(),
			"aws_ami_from_instance":                            resourceAwsAmiFromInstance(),
			"aws_ami_launch_permission":                        resourceAwsAmiLaunchPermission(),
			"aws_api_gateway_account":                          resourceAwsApiGatewayAccount(),
			"aws_api_gateway_api_key":                          resourceAwsApiGatewayApiKey(),
			"aws_api_gateway_authorizer":                       resourceAwsApiGatewayAuthorizer(),
			"aws_api_gateway_base_path_mapping":                resourceAwsApiGatewayBasePathMapping(),
			"aws_api_gateway_client_certificate":               resourceAwsApiGatewayClientCertificate(),
			"aws_api_gateway_deployment":                       resourceAwsApiGatewayDeployment(),
			"aws_api_gateway_documentation_part":               resourceAwsApiGatewayDocumentationPart(),
			"aws_api_gateway_documentation_version":            resourceAwsApiGatewayDocumentationVersion(),
			"aws_api_gateway_domain_name":                      resourceAwsApiGatewayDomainName(),
			"aws_api_gateway_gateway_response":                 resourceAwsApiGatewayGatewayResponse(),
			"aws_api_gateway_integration":                      resourceAwsApiGatewayIntegration(),
			"aws_api_gateway_integration_response":             resourceAwsApiGatewayIntegrationResponse(),
			"aws_api_gateway_method":                           resourceAwsApiGatewayMethod(),
			"aws_api_gateway_method_response":                  resourceAwsApiGatewayMethodResponse(),
			"aws_api_gateway_method_settings":                  resourceAwsApiGatewayMethodSettings(),
			"aws_api_gateway_model":                            resourceAwsApiGatewayModel(),
			"aws_api_gateway_request_validator":                resourceAwsApiGatewayRequestValidator(),
			"aws_api_gateway_resource":                         resourceAwsApiGatewayResource(),
			"aws_api_gateway_rest_api":                         resourceAwsApiGatewayRestApi(),
			"aws_api_gateway_stage":                            resourceAwsApiGatewayStage(),
			"aws_api_gateway_usage_plan":                       resourceAwsApiGatewayUsagePlan(),
			"aws_api_gateway_usage_plan_key":                   resourceAwsApiGatewayUsagePlanKey(),
			"aws_api_gateway_vpc_link":                         resourceAwsApiGatewayVpcLink(),
			"aws_app_cookie_stickiness_policy":                 resourceAwsAppCookieStickinessPolicy(),
			"aws_appautoscaling_target":                        resourceAwsAppautoscalingTarget(),
			"aws_appautoscaling_policy":                        resourceAwsAppautoscalingPolicy(),
			"aws_appautoscaling_scheduled_action":              resourceAwsAppautoscalingScheduledAction(),
			"aws_appsync_api_key":                              resourceAwsAppsyncApiKey(),
			"aws_appsync_datasource":                           resourceAwsAppsyncDatasource(),
			"aws_appsync_graphql_api":                          resourceAwsAppsyncGraphqlApi(),
			"aws_athena_database":                              resourceAwsAthenaDatabase(),
			"aws_athena_named_query":                           resourceAwsAthenaNamedQuery(),
			"aws_autoscaling_attachment":                       resourceAwsAutoscalingAttachment(),
			"aws_autoscaling_group":                            resourceAwsAutoscalingGroup(),
			"aws_autoscaling_lifecycle_hook":                   resourceAwsAutoscalingLifecycleHook(),
			"aws_autoscaling_notification":                     resourceAwsAutoscalingNotification(),
			"aws_autoscaling_policy":                           resourceAwsAutoscalingPolicy(),
			"aws_autoscaling_schedule":                         resourceAwsAutoscalingSchedule(),
			"aws_budgets_budget":                               resourceAwsBudgetsBudget(),
			"aws_cloud9_environment_ec2":                       resourceAwsCloud9EnvironmentEc2(),
			"aws_cloudformation_stack":                         resourceAwsCloudFormationStack(),
			"aws_cloudfront_distribution":                      resourceAwsCloudFrontDistribution(),
			"aws_cloudfront_origin_access_identity":            resourceAwsCloudFrontOriginAccessIdentity(),
			"aws_cloudfront_public_key":                        resourceAwsCloudFrontPublicKey(),
			"aws_cloudtrail":                                   resourceAwsCloudTrail(),
			"aws_cloudwatch_event_permission":                  resourceAwsCloudWatchEventPermission(),
			"aws_cloudwatch_event_rule":                        resourceAwsCloudWatchEventRule(),
			"aws_cloudwatch_event_target":                      resourceAwsCloudWatchEventTarget(),
			"aws_cloudwatch_log_destination":                   resourceAwsCloudWatchLogDestination(),
			"aws_cloudwatch_log_destination_policy":            resourceAwsCloudWatchLogDestinationPolicy(),
			"aws_cloudwatch_log_group":                         resourceAwsCloudWatchLogGroup(),
			"aws_cloudwatch_log_metric_filter":                 resourceAwsCloudWatchLogMetricFilter(),
			"aws_cloudwatch_log_resource_policy":               resourceAwsCloudWatchLogResourcePolicy(),
			"aws_cloudwatch_log_stream":                        resourceAwsCloudWatchLogStream(),
			"aws_cloudwatch_log_subscription_filter":           resourceAwsCloudwatchLogSubscriptionFilter(),
			"aws_config_aggregate_authorization":               resourceAwsConfigAggregateAuthorization(),
			"aws_config_config_rule":                           resourceAwsConfigConfigRule(),
			"aws_config_configuration_aggregator":              resourceAwsConfigConfigurationAggregator(),
			"aws_config_configuration_recorder":                resourceAwsConfigConfigurationRecorder(),
			"aws_config_configuration_recorder_status":         resourceAwsConfigConfigurationRecorderStatus(),
			"aws_config_delivery_channel":                      resourceAwsConfigDeliveryChannel(),
			"aws_cognito_identity_pool":                        resourceAwsCognitoIdentityPool(),
			"aws_cognito_identity_pool_roles_attachment":       resourceAwsCognitoIdentityPoolRolesAttachment(),
			"aws_cognito_identity_provider":                    resourceAwsCognitoIdentityProvider(),
			"aws_cognito_user_group":                           resourceAwsCognitoUserGroup(),
			"aws_cognito_user_pool":                            resourceAwsCognitoUserPool(),
			"aws_cognito_user_pool_client":                     resourceAwsCognitoUserPoolClient(),
			"aws_cognito_user_pool_domain":                     resourceAwsCognitoUserPoolDomain(),
			"aws_cloudhsm_v2_cluster":                          resourceAwsCloudHsm2Cluster(),
			"aws_cloudhsm_v2_hsm":                              resourceAwsCloudHsm2Hsm(),
			"aws_cognito_resource_server":                      resourceAwsCognitoResourceServer(),
			"aws_cloudwatch_metric_alarm":                      resourceAwsCloudWatchMetricAlarm(),
			"aws_cloudwatch_dashboard":                         resourceAwsCloudWatchDashboard(),
			"aws_codedeploy_app":                               resourceAwsCodeDeployApp(),
			"aws_codedeploy_deployment_config":                 resourceAwsCodeDeployDeploymentConfig(),
			"aws_codedeploy_deployment_group":                  resourceAwsCodeDeployDeploymentGroup(),
			"aws_codecommit_repository":                        resourceAwsCodeCommitRepository(),
			"aws_codecommit_trigger":                           resourceAwsCodeCommitTrigger(),
			"aws_codebuild_project":                            resourceAwsCodeBuildProject(),
			"aws_codebuild_webhook":                            resourceAwsCodeBuildWebhook(),
			"aws_codepipeline":                                 resourceAwsCodePipeline(),
			"aws_codepipeline_webhook":                         resourceAwsCodePipelineWebhook(),
			"aws_customer_gateway":                             resourceAwsCustomerGateway(),
			"aws_dax_cluster":                                  resourceAwsDaxCluster(),
			"aws_dax_parameter_group":                          resourceAwsDaxParameterGroup(),
			"aws_dax_subnet_group":                             resourceAwsDaxSubnetGroup(),
			"aws_db_cluster_snapshot":                          resourceAwsDbClusterSnapshot(),
			"aws_db_event_subscription":                        resourceAwsDbEventSubscription(),
			"aws_db_instance":                                  resourceAwsDbInstance(),
			"aws_db_option_group":                              resourceAwsDbOptionGroup(),
			"aws_db_parameter_group":                           resourceAwsDbParameterGroup(),
			"aws_db_security_group":                            resourceAwsDbSecurityGroup(),
			"aws_db_snapshot":                                  resourceAwsDbSnapshot(),
			"aws_db_subnet_group":                              resourceAwsDbSubnetGroup(),
			"aws_devicefarm_project":                           resourceAwsDevicefarmProject(),
			"aws_directory_service_directory":                  resourceAwsDirectoryServiceDirectory(),
			"aws_directory_service_conditional_forwarder":      resourceAwsDirectoryServiceConditionalForwarder(),
			"aws_dms_certificate":                              resourceAwsDmsCertificate(),
			"aws_dms_endpoint":                                 resourceAwsDmsEndpoint(),
			"aws_dms_replication_instance":                     resourceAwsDmsReplicationInstance(),
			"aws_dms_replication_subnet_group":                 resourceAwsDmsReplicationSubnetGroup(),
			"aws_dms_replication_task":                         resourceAwsDmsReplicationTask(),
			"aws_dx_bgp_peer":                                  resourceAwsDxBgpPeer(),
			"aws_dx_connection":                                resourceAwsDxConnection(),
			"aws_dx_connection_association":                    resourceAwsDxConnectionAssociation(),
			"aws_dx_gateway":                                   resourceAwsDxGateway(),
			"aws_dx_gateway_association":                       resourceAwsDxGatewayAssociation(),
			"aws_dx_hosted_private_virtual_interface":          resourceAwsDxHostedPrivateVirtualInterface(),
			"aws_dx_hosted_private_virtual_interface_accepter": resourceAwsDxHostedPrivateVirtualInterfaceAccepter(),
			"aws_dx_hosted_public_virtual_interface":           resourceAwsDxHostedPublicVirtualInterface(),
			"aws_dx_hosted_public_virtual_interface_accepter":  resourceAwsDxHostedPublicVirtualInterfaceAccepter(),
			"aws_dx_lag":                                       resourceAwsDxLag(),
			"aws_dx_private_virtual_interface":                 resourceAwsDxPrivateVirtualInterface(),
			"aws_dx_public_virtual_interface":                  resourceAwsDxPublicVirtualInterface(),
			"aws_dynamodb_table":                               resourceAwsDynamoDbTable(),
			"aws_dynamodb_table_item":                          resourceAwsDynamoDbTableItem(),
			"aws_dynamodb_global_table":                        resourceAwsDynamoDbGlobalTable(),
			"aws_ec2_fleet":                                    resourceAwsEc2Fleet(),
			"aws_ebs_snapshot":                                 resourceAwsEbsSnapshot(),
			"aws_ebs_snapshot_copy":                            resourceAwsEbsSnapshotCopy(),
			"aws_ebs_volume":                                   resourceAwsEbsVolume(),
			"aws_ecr_lifecycle_policy":                         resourceAwsEcrLifecyclePolicy(),
			"aws_ecr_repository":                               resourceAwsEcrRepository(),
			"aws_ecr_repository_policy":                        resourceAwsEcrRepositoryPolicy(),
			"aws_ecs_cluster":                                  resourceAwsEcsCluster(),
			"aws_ecs_service":                                  resourceAwsEcsService(),
			"aws_ecs_task_definition":                          resourceAwsEcsTaskDefinition(),
			"aws_efs_file_system":                              resourceAwsEfsFileSystem(),
			"aws_efs_mount_target":                             resourceAwsEfsMountTarget(),
			"aws_egress_only_internet_gateway":                 resourceAwsEgressOnlyInternetGateway(),
			"aws_eip":                                          resourceAwsEip(),
			"aws_eip_association":                              resourceAwsEipAssociation(),
			"aws_eks_cluster":                                  resourceAwsEksCluster(),
			"aws_elasticache_cluster":                          resourceAwsElasticacheCluster(),
			"aws_elasticache_parameter_group":                  resourceAwsElasticacheParameterGroup(),
			"aws_elasticache_replication_group":                resourceAwsElasticacheReplicationGroup(),
			"aws_elasticache_security_group":                   resourceAwsElasticacheSecurityGroup(),
			"aws_elasticache_subnet_group":                     resourceAwsElasticacheSubnetGroup(),
			"aws_elastic_beanstalk_application":                resourceAwsElasticBeanstalkApplication(),
			"aws_elastic_beanstalk_application_version":        resourceAwsElasticBeanstalkApplicationVersion(),
			"aws_elastic_beanstalk_configuration_template":     resourceAwsElasticBeanstalkConfigurationTemplate(),
			"aws_elastic_beanstalk_environment":                resourceAwsElasticBeanstalkEnvironment(),
			"aws_elasticsearch_domain":                         resourceAwsElasticSearchDomain(),
			"aws_elasticsearch_domain_policy":                  resourceAwsElasticSearchDomainPolicy(),
			"aws_elastictranscoder_pipeline":                   resourceAwsElasticTranscoderPipeline(),
			"aws_elastictranscoder_preset":                     resourceAwsElasticTranscoderPreset(),
			"aws_elb":                                          resourceAwsElb(),
			"aws_elb_attachment":                               resourceAwsElbAttachment(),
			"aws_emr_cluster":                                  resourceAwsEMRCluster(),
			"aws_emr_instance_group":                           resourceAwsEMRInstanceGroup(),
			"aws_emr_security_configuration":                   resourceAwsEMRSecurityConfiguration(),
			"aws_flow_log":                                     resourceAwsFlowLog(),
			"aws_gamelift_alias":                               resourceAwsGameliftAlias(),
			"aws_gamelift_build":                               resourceAwsGameliftBuild(),
			"aws_gamelift_fleet":                               resourceAwsGameliftFleet(),
			"aws_glacier_vault":                                resourceAwsGlacierVault(),
			"aws_glue_catalog_database":                        resourceAwsGlueCatalogDatabase(),
			"aws_glue_catalog_table":                           resourceAwsGlueCatalogTable(),
			"aws_glue_classifier":                              resourceAwsGlueClassifier(),
			"aws_glue_connection":                              resourceAwsGlueConnection(),
			"aws_glue_crawler":                                 resourceAwsGlueCrawler(),
			"aws_glue_job":                                     resourceAwsGlueJob(),
			"aws_glue_trigger":                                 resourceAwsGlueTrigger(),
			"aws_guardduty_detector":                           resourceAwsGuardDutyDetector(),
			"aws_guardduty_ipset":                              resourceAwsGuardDutyIpset(),
			"aws_guardduty_member":                             resourceAwsGuardDutyMember(),
			"aws_guardduty_threatintelset":                     resourceAwsGuardDutyThreatintelset(),
			"aws_iam_access_key":                               resourceAwsIamAccessKey(),
			"aws_iam_account_alias":                            resourceAwsIamAccountAlias(),
			"aws_iam_account_password_policy":                  resourceAwsIamAccountPasswordPolicy(),
			"aws_iam_group_policy":                             resourceAwsIamGroupPolicy(),
			"aws_iam_group":                                    resourceAwsIamGroup(),
			"aws_iam_group_membership":                         resourceAwsIamGroupMembership(),
			"aws_iam_group_policy_attachment":                  resourceAwsIamGroupPolicyAttachment(),
			"aws_iam_instance_profile":                         resourceAwsIamInstanceProfile(),
			"aws_iam_openid_connect_provider":                  resourceAwsIamOpenIDConnectProvider(),
			"aws_iam_policy":                                   resourceAwsIamPolicy(),
			"aws_iam_policy_attachment":                        resourceAwsIamPolicyAttachment(),
			"aws_iam_role_policy_attachment":                   resourceAwsIamRolePolicyAttachment(),
			"aws_iam_role_policy":                              resourceAwsIamRolePolicy(),
			"aws_iam_role":                                     resourceAwsIamRole(),
			"aws_iam_saml_provider":                            resourceAwsIamSamlProvider(),
			"aws_iam_server_certificate":                       resourceAwsIAMServerCertificate(),
			"aws_iam_service_linked_role":                      resourceAwsIamServiceLinkedRole(),
			"aws_iam_user_group_membership":                    resourceAwsIamUserGroupMembership(),
			"aws_iam_user_policy_attachment":                   resourceAwsIamUserPolicyAttachment(),
			"aws_iam_user_policy":                              resourceAwsIamUserPolicy(),
			"aws_iam_user_ssh_key":                             resourceAwsIamUserSshKey(),
			"aws_iam_user":                                     resourceAwsIamUser(),
			"aws_iam_user_login_profile":                       resourceAwsIamUserLoginProfile(),
			"aws_inspector_assessment_target":                  resourceAWSInspectorAssessmentTarget(),
			"aws_inspector_assessment_template":                resourceAWSInspectorAssessmentTemplate(),
			"aws_inspector_resource_group":                     resourceAWSInspectorResourceGroup(),
			"aws_instance":                                     resourceAwsInstance(),
			"aws_internet_gateway":                             resourceAwsInternetGateway(),
			"aws_iot_certificate":                              resourceAwsIotCertificate(),
			"aws_iot_policy":                                   resourceAwsIotPolicy(),
			"aws_iot_thing":                                    resourceAwsIotThing(),
			"aws_iot_thing_type":                               resourceAwsIotThingType(),
			"aws_iot_topic_rule":                               resourceAwsIotTopicRule(),
			"aws_key_pair":                                     resourceAwsKeyPair(),
			"aws_kinesis_firehose_delivery_stream":             resourceAwsKinesisFirehoseDeliveryStream(),
			"aws_kinesis_stream":                               resourceAwsKinesisStream(),
			"aws_kms_alias":                                    resourceAwsKmsAlias(),
			"aws_kms_grant":                                    resourceAwsKmsGrant(),
			"aws_kms_key":                                      resourceAwsKmsKey(),
			"aws_lambda_function":                              resourceAwsLambdaFunction(),
			"aws_lambda_event_source_mapping":                  resourceAwsLambdaEventSourceMapping(),
			"aws_lambda_alias":                                 resourceAwsLambdaAlias(),
			"aws_lambda_permission":                            resourceAwsLambdaPermission(),
			"aws_launch_configuration":                         resourceAwsLaunchConfiguration(),
			"aws_launch_template":                              resourceAwsLaunchTemplate(),
			"aws_lightsail_domain":                             resourceAwsLightsailDomain(),
			"aws_lightsail_instance":                           resourceAwsLightsailInstance(),
			"aws_lightsail_key_pair":                           resourceAwsLightsailKeyPair(),
			"aws_lightsail_static_ip":                          resourceAwsLightsailStaticIp(),
			"aws_lightsail_static_ip_attachment":               resourceAwsLightsailStaticIpAttachment(),
			"aws_lb_cookie_stickiness_policy":                  resourceAwsLBCookieStickinessPolicy(),
			"aws_load_balancer_policy":                         resourceAwsLoadBalancerPolicy(),
			"aws_load_balancer_backend_server_policy":          resourceAwsLoadBalancerBackendServerPolicies(),
			"aws_load_balancer_listener_policy":                resourceAwsLoadBalancerListenerPolicies(),
			"aws_lb_ssl_negotiation_policy":                    resourceAwsLBSSLNegotiationPolicy(),
			"aws_macie_member_account_association":             resourceAwsMacieMemberAccountAssociation(),
			"aws_macie_s3_bucket_association":                  resourceAwsMacieS3BucketAssociation(),
			"aws_main_route_table_association":                 resourceAwsMainRouteTableAssociation(),
			"aws_mq_broker":                                    resourceAwsMqBroker(),
			"aws_mq_configuration":                             resourceAwsMqConfiguration(),
			"aws_media_store_container":                        resourceAwsMediaStoreContainer(),
			"aws_media_store_container_policy":                 resourceAwsMediaStoreContainerPolicy(),
			"aws_nat_gateway":                                  resourceAwsNatGateway(),
			"aws_network_acl":                                  resourceAwsNetworkAcl(),
			"aws_default_network_acl":                          resourceAwsDefaultNetworkAcl(),
			"aws_neptune_cluster":                              resourceAwsNeptuneCluster(),
			"aws_neptune_cluster_instance":                     resourceAwsNeptuneClusterInstance(),
			"aws_neptune_cluster_parameter_group":              resourceAwsNeptuneClusterParameterGroup(),
			"aws_neptune_cluster_snapshot":                     resourceAwsNeptuneClusterSnapshot(),
			"aws_neptune_event_subscription":                   resourceAwsNeptuneEventSubscription(),
			"aws_neptune_parameter_group":                      resourceAwsNeptuneParameterGroup(),
			"aws_neptune_subnet_group":                         resourceAwsNeptuneSubnetGroup(),
			"aws_network_acl_rule":                             resourceAwsNetworkAclRule(),
			"aws_network_interface":                            resourceAwsNetworkInterface(),
			"aws_network_interface_attachment":                 resourceAwsNetworkInterfaceAttachment(),
			"aws_opsworks_application":                         resourceAwsOpsworksApplication(),
			"aws_opsworks_stack":                               resourceAwsOpsworksStack(),
			"aws_opsworks_java_app_layer":                      resourceAwsOpsworksJavaAppLayer(),
			"aws_opsworks_haproxy_layer":                       resourceAwsOpsworksHaproxyLayer(),
			"aws_opsworks_static_web_layer":                    resourceAwsOpsworksStaticWebLayer(),
			"aws_opsworks_php_app_layer":                       resourceAwsOpsworksPhpAppLayer(),
			"aws_opsworks_rails_app_layer":                     resourceAwsOpsworksRailsAppLayer(),
			"aws_opsworks_nodejs_app_layer":                    resourceAwsOpsworksNodejsAppLayer(),
			"aws_opsworks_memcached_layer":                     resourceAwsOpsworksMemcachedLayer(),
			"aws_opsworks_mysql_layer":                         resourceAwsOpsworksMysqlLayer(),
			"aws_opsworks_ganglia_layer":                       resourceAwsOpsworksGangliaLayer(),
			"aws_opsworks_custom_layer":                        resourceAwsOpsworksCustomLayer(),
			"aws_opsworks_instance":                            resourceAwsOpsworksInstance(),
			"aws_opsworks_user_profile":                        resourceAwsOpsworksUserProfile(),
			"aws_opsworks_permission":                          resourceAwsOpsworksPermission(),
			"aws_opsworks_rds_db_instance":                     resourceAwsOpsworksRdsDbInstance(),
			"aws_organizations_organization":                   resourceAwsOrganizationsOrganization(),
			"aws_organizations_account":                        resourceAwsOrganizationsAccount(),
			"aws_organizations_policy":                         resourceAwsOrganizationsPolicy(),
			"aws_organizations_policy_attachment":              resourceAwsOrganizationsPolicyAttachment(),
			"aws_placement_group":                              resourceAwsPlacementGroup(),
			"aws_proxy_protocol_policy":                        resourceAwsProxyProtocolPolicy(),
			"aws_rds_cluster":                                  resourceAwsRDSCluster(),
			"aws_rds_cluster_instance":                         resourceAwsRDSClusterInstance(),
			"aws_rds_cluster_parameter_group":                  resourceAwsRDSClusterParameterGroup(),
			"aws_redshift_cluster":                             resourceAwsRedshiftCluster(),
			"aws_redshift_security_group":                      resourceAwsRedshiftSecurityGroup(),
			"aws_redshift_parameter_group":                     resourceAwsRedshiftParameterGroup(),
			"aws_redshift_subnet_group":                        resourceAwsRedshiftSubnetGroup(),
			"aws_redshift_snapshot_copy_grant":                 resourceAwsRedshiftSnapshotCopyGrant(),
			"aws_redshift_event_subscription":                  resourceAwsRedshiftEventSubscription(),
			"aws_route53_delegation_set":                       resourceAwsRoute53DelegationSet(),
			"aws_route53_query_log":                            resourceAwsRoute53QueryLog(),
			"aws_route53_record":                               resourceAwsRoute53Record(),
			"aws_route53_zone_association":                     resourceAwsRoute53ZoneAssociation(),
			"aws_route53_zone":                                 resourceAwsRoute53Zone(),
			"aws_route53_health_check":                         resourceAwsRoute53HealthCheck(),
			"aws_route":                                        resourceAwsRoute(),
			"aws_route_table":                                  resourceAwsRouteTable(),
			"aws_default_route_table":                          resourceAwsDefaultRouteTable(),
			"aws_route_table_association":                      resourceAwsRouteTableAssociation(),
			"aws_secretsmanager_secret":                        resourceAwsSecretsManagerSecret(),
			"aws_secretsmanager_secret_version":                resourceAwsSecretsManagerSecretVersion(),
			"aws_ses_active_receipt_rule_set":                  resourceAwsSesActiveReceiptRuleSet(),
			"aws_ses_domain_identity":                          resourceAwsSesDomainIdentity(),
			"aws_ses_domain_identity_verification":             resourceAwsSesDomainIdentityVerification(),
			"aws_ses_domain_dkim":                              resourceAwsSesDomainDkim(),
			"aws_ses_domain_mail_from":                         resourceAwsSesDomainMailFrom(),
			"aws_ses_receipt_filter":                           resourceAwsSesReceiptFilter(),
			"aws_ses_receipt_rule":                             resourceAwsSesReceiptRule(),
			"aws_ses_receipt_rule_set":                         resourceAwsSesReceiptRuleSet(),
			"aws_ses_configuration_set":                        resourceAwsSesConfigurationSet(),
			"aws_ses_event_destination":                        resourceAwsSesEventDestination(),
			"aws_ses_identity_notification_topic":              resourceAwsSesNotificationTopic(),
			"aws_ses_template":                                 resourceAwsSesTemplate(),
			"aws_s3_bucket":                                    resourceAwsS3Bucket(),
			"aws_s3_bucket_policy":                             resourceAwsS3BucketPolicy(),
			"aws_s3_bucket_object":                             resourceAwsS3BucketObject(),
			"aws_s3_bucket_notification":                       resourceAwsS3BucketNotification(),
			"aws_s3_bucket_metric":                             resourceAwsS3BucketMetric(),
			"aws_s3_bucket_inventory":                          resourceAwsS3BucketInventory(),
			"aws_security_group":                               resourceAwsSecurityGroup(),
			"aws_network_interface_sg_attachment":              resourceAwsNetworkInterfaceSGAttachment(),
			"aws_default_security_group":                       resourceAwsDefaultSecurityGroup(),
			"aws_security_group_rule":                          resourceAwsSecurityGroupRule(),
			"aws_servicecatalog_portfolio":                     resourceAwsServiceCatalogPortfolio(),
			"aws_service_discovery_private_dns_namespace":      resourceAwsServiceDiscoveryPrivateDnsNamespace(),
			"aws_service_discovery_public_dns_namespace":       resourceAwsServiceDiscoveryPublicDnsNamespace(),
			"aws_service_discovery_service":                    resourceAwsServiceDiscoveryService(),
			"aws_simpledb_domain":                              resourceAwsSimpleDBDomain(),
			"aws_ssm_activation":                               resourceAwsSsmActivation(),
			"aws_ssm_association":                              resourceAwsSsmAssociation(),
			"aws_ssm_document":                                 resourceAwsSsmDocument(),
			"aws_ssm_maintenance_window":                       resourceAwsSsmMaintenanceWindow(),
			"aws_ssm_maintenance_window_target":                resourceAwsSsmMaintenanceWindowTarget(),
			"aws_ssm_maintenance_window_task":                  resourceAwsSsmMaintenanceWindowTask(),
			"aws_ssm_patch_baseline":                           resourceAwsSsmPatchBaseline(),
			"aws_ssm_patch_group":                              resourceAwsSsmPatchGroup(),
			"aws_ssm_parameter":                                resourceAwsSsmParameter(),
			"aws_ssm_resource_data_sync":                       resourceAwsSsmResourceDataSync(),
			"aws_storagegateway_cache":                         resourceAwsStorageGatewayCache(),
			"aws_storagegateway_cached_iscsi_volume":           resourceAwsStorageGatewayCachedIscsiVolume(),
			"aws_storagegateway_gateway":                       resourceAwsStorageGatewayGateway(),
			"aws_storagegateway_nfs_file_share":                resourceAwsStorageGatewayNfsFileShare(),
			"aws_storagegateway_smb_file_share":                resourceAwsStorageGatewaySmbFileShare(),
			"aws_storagegateway_upload_buffer":                 resourceAwsStorageGatewayUploadBuffer(),
			"aws_storagegateway_working_storage":               resourceAwsStorageGatewayWorkingStorage(),
			"aws_spot_datafeed_subscription":                   resourceAwsSpotDataFeedSubscription(),
			"aws_spot_instance_request":                        resourceAwsSpotInstanceRequest(),
			"aws_spot_fleet_request":                           resourceAwsSpotFleetRequest(),
			"aws_sqs_queue":                                    resourceAwsSqsQueue(),
			"aws_sqs_queue_policy":                             resourceAwsSqsQueuePolicy(),
			"aws_snapshot_create_volume_permission":            resourceAwsSnapshotCreateVolumePermission(),
			"aws_sns_platform_application":                     resourceAwsSnsPlatformApplication(),
			"aws_sns_sms_preferences":                          resourceAwsSnsSmsPreferences(),
			"aws_sns_topic":                                    resourceAwsSnsTopic(),
			"aws_sns_topic_policy":                             resourceAwsSnsTopicPolicy(),
			"aws_sns_topic_subscription":                       resourceAwsSnsTopicSubscription(),
			"aws_sfn_activity":                                 resourceAwsSfnActivity(),
			"aws_sfn_state_machine":                            resourceAwsSfnStateMachine(),
			"aws_default_subnet":                               resourceAwsDefaultSubnet(),
			"aws_subnet":                                       resourceAwsSubnet(),
			"aws_swf_domain":                                   resourceAwsSwfDomain(),
			"aws_volume_attachment":                            resourceAwsVolumeAttachment(),
			"aws_vpc_dhcp_options_association":                 resourceAwsVpcDhcpOptionsAssociation(),
			"aws_default_vpc_dhcp_options":                     resourceAwsDefaultVpcDhcpOptions(),
			"aws_vpc_dhcp_options":                             resourceAwsVpcDhcpOptions(),
			"aws_vpc_peering_connection":                       resourceAwsVpcPeeringConnection(),
			"aws_vpc_peering_connection_accepter":              resourceAwsVpcPeeringConnectionAccepter(),
			"aws_vpc_peering_connection_options":               resourceAwsVpcPeeringConnectionOptions(),
			"aws_default_vpc":                                  resourceAwsDefaultVpc(),
			"aws_vpc":                                          resourceAwsVpc(),
			"aws_vpc_endpoint":                                 resourceAwsVpcEndpoint(),
			"aws_vpc_endpoint_connection_notification":         resourceAwsVpcEndpointConnectionNotification(),
			"aws_vpc_endpoint_route_table_association":         resourceAwsVpcEndpointRouteTableAssociation(),
			"aws_vpc_endpoint_subnet_association":              resourceAwsVpcEndpointSubnetAssociation(),
			"aws_vpc_endpoint_service":                         resourceAwsVpcEndpointService(),
			"aws_vpc_endpoint_service_allowed_principal":       resourceAwsVpcEndpointServiceAllowedPrincipal(),
			"aws_vpc_ipv4_cidr_block_association":              resourceAwsVpcIpv4CidrBlockAssociation(),
			"aws_vpn_connection":                               resourceAwsVpnConnection(),
			"aws_vpn_connection_route":                         resourceAwsVpnConnectionRoute(),
			"aws_vpn_gateway":                                  resourceAwsVpnGateway(),
			"aws_vpn_gateway_attachment":                       resourceAwsVpnGatewayAttachment(),
			"aws_vpn_gateway_route_propagation":                resourceAwsVpnGatewayRoutePropagation(),
			"aws_waf_byte_match_set":                           resourceAwsWafByteMatchSet(),
			"aws_waf_ipset":                                    resourceAwsWafIPSet(),
			"aws_waf_rate_based_rule":                          resourceAwsWafRateBasedRule(),
			"aws_waf_regex_match_set":                          resourceAwsWafRegexMatchSet(),
			"aws_waf_regex_pattern_set":                        resourceAwsWafRegexPatternSet(),
			"aws_waf_rule":                                     resourceAwsWafRule(),
			"aws_waf_rule_group":                               resourceAwsWafRuleGroup(),
			"aws_waf_size_constraint_set":                      resourceAwsWafSizeConstraintSet(),
			"aws_waf_web_acl":                                  resourceAwsWafWebAcl(),
			"aws_waf_xss_match_set":                            resourceAwsWafXssMatchSet(),
			"aws_waf_sql_injection_match_set":                  resourceAwsWafSqlInjectionMatchSet(),
			"aws_waf_geo_match_set":                            resourceAwsWafGeoMatchSet(),
			"aws_wafregional_byte_match_set":                   resourceAwsWafRegionalByteMatchSet(),
			"aws_wafregional_geo_match_set":                    resourceAwsWafRegionalGeoMatchSet(),
			"aws_wafregional_ipset":                            resourceAwsWafRegionalIPSet(),
			"aws_wafregional_rate_based_rule":                  resourceAwsWafRegionalRateBasedRule(),
			"aws_wafregional_regex_match_set":                  resourceAwsWafRegionalRegexMatchSet(),
			"aws_wafregional_regex_pattern_set":                resourceAwsWafRegionalRegexPatternSet(),
			"aws_wafregional_rule":                             resourceAwsWafRegionalRule(),
			"aws_wafregional_rule_group":                       resourceAwsWafRegionalRuleGroup(),
			"aws_wafregional_size_constraint_set":              resourceAwsWafRegionalSizeConstraintSet(),
			"aws_wafregional_sql_injection_match_set":          resourceAwsWafRegionalSqlInjectionMatchSet(),
			"aws_wafregional_xss_match_set":                    resourceAwsWafRegionalXssMatchSet(),
			"aws_wafregional_web_acl":                          resourceAwsWafRegionalWebAcl(),
			"aws_wafregional_web_acl_association":              resourceAwsWafRegionalWebAclAssociation(),
			"aws_batch_compute_environment":                    resourceAwsBatchComputeEnvironment(),
			"aws_batch_job_definition":                         resourceAwsBatchJobDefinition(),
			"aws_batch_job_queue":                              resourceAwsBatchJobQueue(),
			"aws_pinpoint_app":                                 resourceAwsPinpointApp(),
			"aws_pinpoint_adm_channel":                         resourceAwsPinpointADMChannel(),
			"aws_pinpoint_apns_channel":                        resourceAwsPinpointAPNSChannel(),
<<<<<<< HEAD
			"aws_pinpoint_apns_voip_channel":                   resourceAwsPinpointAPNSVoipChannel(),
=======
			"aws_pinpoint_apns_sandbox_channel":                resourceAwsPinpointAPNSSandboxChannel(),
>>>>>>> c29d3695
			"aws_pinpoint_baidu_channel":                       resourceAwsPinpointBaiduChannel(),
			"aws_pinpoint_email_channel":                       resourceAwsPinpointEmailChannel(),
			"aws_pinpoint_event_stream":                        resourceAwsPinpointEventStream(),
			"aws_pinpoint_gcm_channel":                         resourceAwsPinpointGCMChannel(),
			"aws_pinpoint_sms_channel":                         resourceAwsPinpointSMSChannel(),

			// ALBs are actually LBs because they can be type `network` or `application`
			// To avoid regressions, we will add a new resource for each and they both point
			// back to the old ALB version. IF the Terraform supported aliases for resources
			// this would be a whole lot simpler
			"aws_alb":                         resourceAwsLb(),
			"aws_lb":                          resourceAwsLb(),
			"aws_alb_listener":                resourceAwsLbListener(),
			"aws_lb_listener":                 resourceAwsLbListener(),
			"aws_alb_listener_certificate":    resourceAwsLbListenerCertificate(),
			"aws_lb_listener_certificate":     resourceAwsLbListenerCertificate(),
			"aws_alb_listener_rule":           resourceAwsLbbListenerRule(),
			"aws_lb_listener_rule":            resourceAwsLbbListenerRule(),
			"aws_alb_target_group":            resourceAwsLbTargetGroup(),
			"aws_lb_target_group":             resourceAwsLbTargetGroup(),
			"aws_alb_target_group_attachment": resourceAwsLbTargetGroupAttachment(),
			"aws_lb_target_group_attachment":  resourceAwsLbTargetGroupAttachment(),
		},
		ConfigureFunc: providerConfigure,
	}
}

var descriptions map[string]string

func init() {
	descriptions = map[string]string{
		"region": "The region where AWS operations will take place. Examples\n" +
			"are us-east-1, us-west-2, etc.",

		"access_key": "The access key for API operations. You can retrieve this\n" +
			"from the 'Security & Credentials' section of the AWS console.",

		"secret_key": "The secret key for API operations. You can retrieve this\n" +
			"from the 'Security & Credentials' section of the AWS console.",

		"profile": "The profile for API operations. If not set, the default profile\n" +
			"created with `aws configure` will be used.",

		"shared_credentials_file": "The path to the shared credentials file. If not set\n" +
			"this defaults to ~/.aws/credentials.",

		"token": "session token. A session token is only required if you are\n" +
			"using temporary security credentials.",

		"max_retries": "The maximum number of times an AWS API request is\n" +
			"being executed. If the API request still fails, an error is\n" +
			"thrown.",

		"apigateway_endpoint": "Use this to override the default endpoint URL constructed from the `region`.\n",

		"cloudformation_endpoint": "Use this to override the default endpoint URL constructed from the `region`.\n",

		"cloudwatch_endpoint": "Use this to override the default endpoint URL constructed from the `region`.\n",

		"cloudwatchevents_endpoint": "Use this to override the default endpoint URL constructed from the `region`.\n",

		"cloudwatchlogs_endpoint": "Use this to override the default endpoint URL constructed from the `region`.\n",

		"devicefarm_endpoint": "Use this to override the default endpoint URL constructed from the `region`.\n",

		"dynamodb_endpoint": "Use this to override the default endpoint URL constructed from the `region`.\n" +
			"It's typically used to connect to dynamodb-local.",

		"kinesis_endpoint": "Use this to override the default endpoint URL constructed from the `region`.\n" +
			"It's typically used to connect to kinesalite.",

		"kms_endpoint": "Use this to override the default endpoint URL constructed from the `region`.\n",

		"iam_endpoint": "Use this to override the default endpoint URL constructed from the `region`.\n",

		"lambda_endpoint": "Use this to override the default endpoint URL constructed from the `region`\n",

		"ec2_endpoint": "Use this to override the default endpoint URL constructed from the `region`.\n",

		"autoscaling_endpoint": "Use this to override the default endpoint URL constructed from the `region`.\n",

		"efs_endpoint": "Use this to override the default endpoint URL constructed from the `region`.\n",

		"elb_endpoint": "Use this to override the default endpoint URL constructed from the `region`.\n",

		"es_endpoint": "Use this to override the default endpoint URL constructed from the `region`.\n",

		"rds_endpoint": "Use this to override the default endpoint URL constructed from the `region`.\n",

		"s3_endpoint": "Use this to override the default endpoint URL constructed from the `region`.\n",

		"sns_endpoint": "Use this to override the default endpoint URL constructed from the `region`.\n",

		"sqs_endpoint": "Use this to override the default endpoint URL constructed from the `region`.\n",

		"ssm_endpoint": "Use this to override the default endpoint URL constructed from the `region`.\n",

		"insecure": "Explicitly allow the provider to perform \"insecure\" SSL requests. If omitted," +
			"default value is `false`",

		"skip_credentials_validation": "Skip the credentials validation via STS API. " +
			"Used for AWS API implementations that do not have STS available/implemented.",

		"skip_get_ec2_platforms": "Skip getting the supported EC2 platforms. " +
			"Used by users that don't have ec2:DescribeAccountAttributes permissions.",

		"skip_region_validation": "Skip static validation of region name. " +
			"Used by users of alternative AWS-like APIs or users w/ access to regions that are not public (yet).",

		"skip_requesting_account_id": "Skip requesting the account ID. " +
			"Used for AWS API implementations that do not have IAM/STS API and/or metadata API.",

		"skip_medatadata_api_check": "Skip the AWS Metadata API check. " +
			"Used for AWS API implementations that do not have a metadata api endpoint.",

		"s3_force_path_style": "Set this to true to force the request to use path-style addressing,\n" +
			"i.e., http://s3.amazonaws.com/BUCKET/KEY. By default, the S3 client will\n" +
			"use virtual hosted bucket addressing when possible\n" +
			"(http://BUCKET.s3.amazonaws.com/KEY). Specific to the Amazon S3 service.",

		"assume_role_role_arn": "The ARN of an IAM role to assume prior to making API calls.",

		"assume_role_session_name": "The session name to use when assuming the role. If omitted," +
			" no session name is passed to the AssumeRole call.",

		"assume_role_external_id": "The external ID to use when assuming the role. If omitted," +
			" no external ID is passed to the AssumeRole call.",

		"assume_role_policy": "The permissions applied when assuming a role. You cannot use," +
			" this policy to grant further permissions that are in excess to those of the, " +
			" role that is being assumed.",
	}
}

func providerConfigure(d *schema.ResourceData) (interface{}, error) {
	config := Config{
		AccessKey:               d.Get("access_key").(string),
		SecretKey:               d.Get("secret_key").(string),
		Profile:                 d.Get("profile").(string),
		Token:                   d.Get("token").(string),
		Region:                  d.Get("region").(string),
		MaxRetries:              d.Get("max_retries").(int),
		Insecure:                d.Get("insecure").(bool),
		SkipCredsValidation:     d.Get("skip_credentials_validation").(bool),
		SkipGetEC2Platforms:     d.Get("skip_get_ec2_platforms").(bool),
		SkipRegionValidation:    d.Get("skip_region_validation").(bool),
		SkipRequestingAccountId: d.Get("skip_requesting_account_id").(bool),
		SkipMetadataApiCheck:    d.Get("skip_metadata_api_check").(bool),
		S3ForcePathStyle:        d.Get("s3_force_path_style").(bool),
	}

	// Set CredsFilename, expanding home directory
	credsPath, err := homedir.Expand(d.Get("shared_credentials_file").(string))
	if err != nil {
		return nil, err
	}
	config.CredsFilename = credsPath

	assumeRoleList := d.Get("assume_role").(*schema.Set).List()
	if len(assumeRoleList) == 1 {
		assumeRole := assumeRoleList[0].(map[string]interface{})
		config.AssumeRoleARN = assumeRole["role_arn"].(string)
		config.AssumeRoleSessionName = assumeRole["session_name"].(string)
		config.AssumeRoleExternalID = assumeRole["external_id"].(string)

		if v := assumeRole["policy"].(string); v != "" {
			config.AssumeRolePolicy = v
		}

		log.Printf("[INFO] assume_role configuration set: (ARN: %q, SessionID: %q, ExternalID: %q, Policy: %q)",
			config.AssumeRoleARN, config.AssumeRoleSessionName, config.AssumeRoleExternalID, config.AssumeRolePolicy)
	} else {
		log.Printf("[INFO] No assume_role block read from configuration")
	}

	endpointsSet := d.Get("endpoints").(*schema.Set)

	for _, endpointsSetI := range endpointsSet.List() {
		endpoints := endpointsSetI.(map[string]interface{})
		config.AcmEndpoint = endpoints["acm"].(string)
		config.ApigatewayEndpoint = endpoints["apigateway"].(string)
		config.CloudFormationEndpoint = endpoints["cloudformation"].(string)
		config.CloudWatchEndpoint = endpoints["cloudwatch"].(string)
		config.CloudWatchEventsEndpoint = endpoints["cloudwatchevents"].(string)
		config.CloudWatchLogsEndpoint = endpoints["cloudwatchlogs"].(string)
		config.DeviceFarmEndpoint = endpoints["devicefarm"].(string)
		config.DynamoDBEndpoint = endpoints["dynamodb"].(string)
		config.Ec2Endpoint = endpoints["ec2"].(string)
		config.AutoscalingEndpoint = endpoints["autoscaling"].(string)
		config.EcrEndpoint = endpoints["ecr"].(string)
		config.EcsEndpoint = endpoints["ecs"].(string)
		config.EfsEndpoint = endpoints["efs"].(string)
		config.ElbEndpoint = endpoints["elb"].(string)
		config.EsEndpoint = endpoints["es"].(string)
		config.IamEndpoint = endpoints["iam"].(string)
		config.KinesisEndpoint = endpoints["kinesis"].(string)
		config.KmsEndpoint = endpoints["kms"].(string)
		config.LambdaEndpoint = endpoints["lambda"].(string)
		config.R53Endpoint = endpoints["r53"].(string)
		config.RdsEndpoint = endpoints["rds"].(string)
		config.S3Endpoint = endpoints["s3"].(string)
		config.SnsEndpoint = endpoints["sns"].(string)
		config.SqsEndpoint = endpoints["sqs"].(string)
		config.StsEndpoint = endpoints["sts"].(string)
		config.SsmEndpoint = endpoints["ssm"].(string)
	}

	if v, ok := d.GetOk("allowed_account_ids"); ok {
		config.AllowedAccountIds = v.(*schema.Set).List()
	}

	if v, ok := d.GetOk("forbidden_account_ids"); ok {
		config.ForbiddenAccountIds = v.(*schema.Set).List()
	}

	return config.Client()
}

// This is a global MutexKV for use within this plugin.
var awsMutexKV = mutexkv.NewMutexKV()

func assumeRoleSchema() *schema.Schema {
	return &schema.Schema{
		Type:     schema.TypeSet,
		Optional: true,
		MaxItems: 1,
		Elem: &schema.Resource{
			Schema: map[string]*schema.Schema{
				"role_arn": {
					Type:        schema.TypeString,
					Optional:    true,
					Description: descriptions["assume_role_role_arn"],
				},

				"session_name": {
					Type:        schema.TypeString,
					Optional:    true,
					Description: descriptions["assume_role_session_name"],
				},

				"external_id": {
					Type:        schema.TypeString,
					Optional:    true,
					Description: descriptions["assume_role_external_id"],
				},

				"policy": {
					Type:        schema.TypeString,
					Optional:    true,
					Description: descriptions["assume_role_policy"],
				},
			},
		},
	}
}

func endpointsSchema() *schema.Schema {
	return &schema.Schema{
		Type:     schema.TypeSet,
		Optional: true,
		Elem: &schema.Resource{
			Schema: map[string]*schema.Schema{
				"acm": {
					Type:        schema.TypeString,
					Optional:    true,
					Default:     "",
					Description: descriptions["acm_endpoint"],
				},
				"apigateway": {
					Type:        schema.TypeString,
					Optional:    true,
					Default:     "",
					Description: descriptions["apigateway_endpoint"],
				},
				"cloudwatch": {
					Type:        schema.TypeString,
					Optional:    true,
					Default:     "",
					Description: descriptions["cloudwatch_endpoint"],
				},
				"cloudwatchevents": {
					Type:        schema.TypeString,
					Optional:    true,
					Default:     "",
					Description: descriptions["cloudwatchevents_endpoint"],
				},
				"cloudwatchlogs": {
					Type:        schema.TypeString,
					Optional:    true,
					Default:     "",
					Description: descriptions["cloudwatchlogs_endpoint"],
				},
				"cloudformation": {
					Type:        schema.TypeString,
					Optional:    true,
					Default:     "",
					Description: descriptions["cloudformation_endpoint"],
				},
				"devicefarm": {
					Type:        schema.TypeString,
					Optional:    true,
					Default:     "",
					Description: descriptions["devicefarm_endpoint"],
				},
				"dynamodb": {
					Type:        schema.TypeString,
					Optional:    true,
					Default:     "",
					Description: descriptions["dynamodb_endpoint"],
				},
				"iam": {
					Type:        schema.TypeString,
					Optional:    true,
					Default:     "",
					Description: descriptions["iam_endpoint"],
				},

				"ec2": {
					Type:        schema.TypeString,
					Optional:    true,
					Default:     "",
					Description: descriptions["ec2_endpoint"],
				},

				"autoscaling": {
					Type:        schema.TypeString,
					Optional:    true,
					Default:     "",
					Description: descriptions["autoscaling_endpoint"],
				},

				"ecr": {
					Type:        schema.TypeString,
					Optional:    true,
					Default:     "",
					Description: descriptions["ecr_endpoint"],
				},

				"ecs": {
					Type:        schema.TypeString,
					Optional:    true,
					Default:     "",
					Description: descriptions["ecs_endpoint"],
				},

				"efs": {
					Type:        schema.TypeString,
					Optional:    true,
					Default:     "",
					Description: descriptions["efs_endpoint"],
				},

				"elb": {
					Type:        schema.TypeString,
					Optional:    true,
					Default:     "",
					Description: descriptions["elb_endpoint"],
				},
				"es": {
					Type:        schema.TypeString,
					Optional:    true,
					Default:     "",
					Description: descriptions["es_endpoint"],
				},
				"kinesis": {
					Type:        schema.TypeString,
					Optional:    true,
					Default:     "",
					Description: descriptions["kinesis_endpoint"],
				},
				"kms": {
					Type:        schema.TypeString,
					Optional:    true,
					Default:     "",
					Description: descriptions["kms_endpoint"],
				},
				"lambda": {
					Type:        schema.TypeString,
					Optional:    true,
					Default:     "",
					Description: descriptions["lambda_endpoint"],
				},
				"r53": {
					Type:        schema.TypeString,
					Optional:    true,
					Default:     "",
					Description: descriptions["r53_endpoint"],
				},
				"rds": {
					Type:        schema.TypeString,
					Optional:    true,
					Default:     "",
					Description: descriptions["rds_endpoint"],
				},
				"s3": {
					Type:        schema.TypeString,
					Optional:    true,
					Default:     "",
					Description: descriptions["s3_endpoint"],
				},
				"sns": {
					Type:        schema.TypeString,
					Optional:    true,
					Default:     "",
					Description: descriptions["sns_endpoint"],
				},
				"sqs": {
					Type:        schema.TypeString,
					Optional:    true,
					Default:     "",
					Description: descriptions["sqs_endpoint"],
				},
				"sts": {
					Type:        schema.TypeString,
					Optional:    true,
					Default:     "",
					Description: descriptions["sts_endpoint"],
				},
				"ssm": {
					Type:        schema.TypeString,
					Optional:    true,
					Default:     "",
					Description: descriptions["ssm_endpoint"],
				},
			},
		},
		Set: endpointsToHash,
	}
}

func endpointsToHash(v interface{}) int {
	var buf bytes.Buffer
	m := v.(map[string]interface{})
	buf.WriteString(fmt.Sprintf("%s-", m["apigateway"].(string)))
	buf.WriteString(fmt.Sprintf("%s-", m["cloudwatch"].(string)))
	buf.WriteString(fmt.Sprintf("%s-", m["cloudwatchevents"].(string)))
	buf.WriteString(fmt.Sprintf("%s-", m["cloudwatchlogs"].(string)))
	buf.WriteString(fmt.Sprintf("%s-", m["cloudformation"].(string)))
	buf.WriteString(fmt.Sprintf("%s-", m["devicefarm"].(string)))
	buf.WriteString(fmt.Sprintf("%s-", m["dynamodb"].(string)))
	buf.WriteString(fmt.Sprintf("%s-", m["iam"].(string)))
	buf.WriteString(fmt.Sprintf("%s-", m["ec2"].(string)))
	buf.WriteString(fmt.Sprintf("%s-", m["autoscaling"].(string)))
	buf.WriteString(fmt.Sprintf("%s-", m["efs"].(string)))
	buf.WriteString(fmt.Sprintf("%s-", m["elb"].(string)))
	buf.WriteString(fmt.Sprintf("%s-", m["kinesis"].(string)))
	buf.WriteString(fmt.Sprintf("%s-", m["kms"].(string)))
	buf.WriteString(fmt.Sprintf("%s-", m["lambda"].(string)))
	buf.WriteString(fmt.Sprintf("%s-", m["rds"].(string)))
	buf.WriteString(fmt.Sprintf("%s-", m["s3"].(string)))
	buf.WriteString(fmt.Sprintf("%s-", m["sns"].(string)))
	buf.WriteString(fmt.Sprintf("%s-", m["sqs"].(string)))

	return hashcode.String(buf.String())
}<|MERGE_RESOLUTION|>--- conflicted
+++ resolved
@@ -683,11 +683,8 @@
 			"aws_pinpoint_app":                                 resourceAwsPinpointApp(),
 			"aws_pinpoint_adm_channel":                         resourceAwsPinpointADMChannel(),
 			"aws_pinpoint_apns_channel":                        resourceAwsPinpointAPNSChannel(),
-<<<<<<< HEAD
+			"aws_pinpoint_apns_sandbox_channel":                resourceAwsPinpointAPNSSandboxChannel(),
 			"aws_pinpoint_apns_voip_channel":                   resourceAwsPinpointAPNSVoipChannel(),
-=======
-			"aws_pinpoint_apns_sandbox_channel":                resourceAwsPinpointAPNSSandboxChannel(),
->>>>>>> c29d3695
 			"aws_pinpoint_baidu_channel":                       resourceAwsPinpointBaiduChannel(),
 			"aws_pinpoint_email_channel":                       resourceAwsPinpointEmailChannel(),
 			"aws_pinpoint_event_stream":                        resourceAwsPinpointEventStream(),
