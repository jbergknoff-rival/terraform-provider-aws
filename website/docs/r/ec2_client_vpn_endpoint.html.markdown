--- conflicted
+++ resolved
@@ -36,24 +36,19 @@
 
 The following arguments are supported:
 
-* `authentication_options` - (Required) Information about the authentication method to be used to authenticate clients.
+* `description` - (Optional) Name of the repository.
 * `client_cidr_block` - (Required) The IPv4 address range, in CIDR notation, from which to assign client IP addresses. The address range cannot overlap with the local CIDR of the VPC in which the associated subnet is located, or the routes that you add manually. The address range cannot be changed after the Client VPN endpoint has been created. The CIDR block should be /22 or greater.
-* `connection_log_options` - (Required) Information about the client connection logging options.
-* `description` - (Optional) Name of the repository.
 * `dns_servers` - (Optional) Information about the DNS servers to be used for DNS resolution. A Client VPN endpoint can have up to two DNS servers. If no DNS server is specified, the DNS address of the VPC that is to be associated with Client VPN endpoint is used as the DNS server.
 * `server_certificate_arn` - (Required) The ARN of the ACM server certificate.
-<<<<<<< HEAD
+* `split_tunnel` - (Optional) Indicates whether split-tunnel is enabled on VPN endpoint. Default value is `false`.
 * `transport_protocol` - (Optional) The transport protocol to be used by the VPN session. Default value is `udp`.
 * `authentication_options` - (Required) Information about the authentication method to be used to authenticate clients.
 * `connection_log_options` - (Required) Information about the client connection logging options.
 * `network_association` - (Optional) Information about associating networks to this Client VPN endpoint.  Multiple definitions of this parameter can be supplied.
 * `authorization_rule` - (Optional) Information about granting access to networks via this Client VPN endpoint.  Multiple definitions of this parameter can be supplied.
 * `route` - (Optional)  Information about routes to add to a Client VPN endpoint.  Multiple definitions of this parameter can be supplied.
-=======
-* `split_tunnel` - (Optional) Indicates whether split-tunnel is enabled on VPN endpoint. Default value is `false`.
->>>>>>> 4482e5bb
 * `tags` - (Optional) A mapping of tags to assign to the resource.
-* `transport_protocol` - (Optional) The transport protocol to be used by the VPN session. Default value is `udp`.
+
 
 ### `authentication_options` Argument Reference
 
